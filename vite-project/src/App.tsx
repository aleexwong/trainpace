import { useState } from "react";
import "./App.css";
import { HelmetProvider } from "react-helmet-async";
import { Routes, Route } from "react-router-dom";
import { Button } from "./components/ui/button";
import { Toaster } from "@/components/ui/toaster";
import { initAmplitude } from "@/lib/amplitude";
import ScrollToTop from "./lib/ScrollToTop";
import GoogleAnalytics from "./lib/GoogleAnalytics";
import TrainingPaceCalculator from "./TrainingPaceCalculator";
import FuelPlanner from "./FuelPlanner";
import RacePredictorOverlay from "./RacePredictorOverlay";
// import SideNav from "./SideNav";
import Landing from "./Landing";
import MainLayout from "./MainLayout";
import Login from "./Login";
import Footer from "./Footer";
import Ethos from "./Ethos";
<<<<<<< HEAD
import Logout from "./Logout";
import Register from "./Register";
import ResetPassword from "./ResetPassword";
import ResetConfirmed from "./ResetConfirmed";
=======
import SideNavPortal from "./components/layout/SideNavPortal";
>>>>>>> 1d7c4b8a

function App() {
  const [showPredictor, setShowPredictor] = useState(false);
  initAmplitude();
  // Initialize Amplitude Analytics
  return (
    <>
      <SideNavPortal />
      <ScrollToTop />
      <HelmetProvider>
        {/* Side Navigation */}
        <Routes>
          <Route path="/" element={<MainLayout />}>
            <Route index element={<Landing />} />
<<<<<<< HEAD
            <Route path="calculator" element={<TrainingPaceCalculator />} />
            <Route path="fuel" element={<FuelPlanner />} />
=======
            <Route path="/calculator" element={<TrainingPaceCalculator />} />
            <Route path="/fuel" element={<FuelPlanner />} />
            <Route path="/login" element={<Login />} />
>>>>>>> 1d7c4b8a
            <Route path="*" element={<Landing />} />
            <Route path="/ethos" element={<Ethos />} />
            {/* <Route path="dashboard" element={<Dashboard />} /> */}
            <Route path="login" element={<Login />} />
            <Route path="logout" element={<Logout />} />
            <Route path="register" element={<Register />} />
            <Route path="/reset-password" element={<ResetPassword />} />
            <Route path="/reset-confirmed" element={<ResetConfirmed />} />
          </Route>
        </Routes>
        <GoogleAnalytics />
      </HelmetProvider>
      <Button
        onClick={() => setShowPredictor(true)}
        className="fixed bottom-4 right-4 rounded-full p-3 bg-blue-600 text-white shadow-md z-50"
      >
        🔮
      </Button>
      <RacePredictorOverlay
        isOpen={showPredictor}
        onClose={() => setShowPredictor(false)}
      />
      <Footer />
      <Toaster />
    </>
  );
}

export default App;<|MERGE_RESOLUTION|>--- conflicted
+++ resolved
@@ -16,14 +16,11 @@
 import Login from "./Login";
 import Footer from "./Footer";
 import Ethos from "./Ethos";
-<<<<<<< HEAD
 import Logout from "./Logout";
 import Register from "./Register";
 import ResetPassword from "./ResetPassword";
 import ResetConfirmed from "./ResetConfirmed";
-=======
 import SideNavPortal from "./components/layout/SideNavPortal";
->>>>>>> 1d7c4b8a
 
 function App() {
   const [showPredictor, setShowPredictor] = useState(false);
@@ -38,14 +35,9 @@
         <Routes>
           <Route path="/" element={<MainLayout />}>
             <Route index element={<Landing />} />
-<<<<<<< HEAD
-            <Route path="calculator" element={<TrainingPaceCalculator />} />
-            <Route path="fuel" element={<FuelPlanner />} />
-=======
             <Route path="/calculator" element={<TrainingPaceCalculator />} />
             <Route path="/fuel" element={<FuelPlanner />} />
             <Route path="/login" element={<Login />} />
->>>>>>> 1d7c4b8a
             <Route path="*" element={<Landing />} />
             <Route path="/ethos" element={<Ethos />} />
             {/* <Route path="dashboard" element={<Dashboard />} /> */}
