--- conflicted
+++ resolved
@@ -1,67 +1,44 @@
 import { useState } from "react";
 import "./App.css";
 import { HelmetProvider } from "react-helmet-async";
-<<<<<<< HEAD
-import Footer from "./Footer";
 import { Routes, Route } from "react-router-dom";
-=======
-// import Footer from "./Footer";
->>>>>>> 751a8365
 import TrainingPaceCalculator from "./TrainingPaceCalculator";
 import FuelPlanner from "./FuelPlanner";
 import { Toaster } from "@/components/ui/toaster";
 import GoogleAnalytics from "./lib/GoogleAnalytics";
 import { Button } from "./components/ui/button";
 import RacePredictorOverlay from "./RacePredictorOverlay";
-<<<<<<< HEAD
-import SideNav from "./SideNav";
-=======
-import { AuthProvider } from "./features/auth/AuthContext";
-// import { LoginButton } from "./features/auth/LoginButton";
-// import { LogoutButton } from "./features/auth/LogoutButton";
+// import SideNav from "./SideNav";
 import Landing from "./Landing";
->>>>>>> 751a8365
 
 function App() {
   const [showPredictor, setShowPredictor] = useState(false);
 
   return (
     <>
-<<<<<<< HEAD
       <HelmetProvider>
+        {/* Side Navigation */}
+        {/* <SideNav /> */}
+        <Routes>
+          <Route path="/" element={<Landing />} />
+          <Route path="/calculator" element={<TrainingPaceCalculator />} />
+          <Route path="/fuel" element={<FuelPlanner />} />
+          <Route path="*" element={<Landing />} />
+        </Routes>
         <GoogleAnalytics />
-
-        {/* Side Navigation */}
-        <SideNav />
-        <Routes>
-          <Route path="/" element={<TrainingPaceCalculator />} />
-          <Route path="/fuel" element={<FuelPlanner />} />
-        </Routes>
-=======
-      <AuthProvider>
-        <HelmetProvider>
-          <GoogleAnalytics />
-        </HelmetProvider>
-        <Landing />
-        <TrainingPaceCalculator />
->>>>>>> 751a8365
-        <Button
-          onClick={() => setShowPredictor(true)}
-          className="fixed bottom-4 right-4 rounded-full p-3 bg-blue-600 text-white shadow-md z-50"
-        >
-          🔮
-        </Button>
-        <RacePredictorOverlay
-          isOpen={showPredictor}
-          onClose={() => setShowPredictor(false)}
-        />
-        <Toaster />
-<<<<<<< HEAD
-        <Footer />
       </HelmetProvider>
-=======
-      </AuthProvider>
->>>>>>> 751a8365
+      {/* <TrainingPaceCalculator /> */}
+      <Button
+        onClick={() => setShowPredictor(true)}
+        className="fixed bottom-4 right-4 rounded-full p-3 bg-blue-600 text-white shadow-md z-50"
+      >
+        🔮
+      </Button>
+      <RacePredictorOverlay
+        isOpen={showPredictor}
+        onClose={() => setShowPredictor(false)}
+      />
+      <Toaster />
     </>
   );
 }
