--- conflicted
+++ resolved
@@ -5,11 +5,7 @@
 import MapboxRoutePreview from "./MapboxRoutePreview";
 import { Helmet } from "react-helmet-async";
 import { useParams } from "react-router-dom";
-<<<<<<< HEAD
-import { doc, getDoc } from "firebase/firestore";
-=======
 import { doc, getDoc, updateDoc, setDoc, deleteDoc } from "firebase/firestore";
->>>>>>> ac23258a
 import { db, storage } from "@/lib/firebase";
 import { getDownloadURL, ref } from "firebase/storage";
 import { useAuth } from "@/features/auth/AuthContext";
